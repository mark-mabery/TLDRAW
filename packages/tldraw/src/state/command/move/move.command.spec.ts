import { TLDrawState } from '~state'
import { Data, TLDrawShapeType } from '~types'
import { TLDR } from '~state/tldr'

const tlstate = new TLDrawState().createShapes(
  {
    type: TLDrawShapeType.Rectangle,
    id: 'a',
    childIndex: 1.0,
  },
  {
    type: TLDrawShapeType.Rectangle,
    id: 'b',
    childIndex: 2.0,
  },
  {
    type: TLDrawShapeType.Rectangle,
    id: 'c',
    childIndex: 3,
  },
  {
    type: TLDrawShapeType.Rectangle,
    id: 'd',
    childIndex: 4,
  }
)

const doc = { ...tlstate.document }

function getSortedShapeIds(data: Data) {
  return TLDR.getShapes(data, data.appState.currentPageId)
    .sort((a, b) => a.childIndex - b.childIndex)
    .map((shape) => shape.id)
    .join('')
}

function getSortedIndices(data: Data) {
  return TLDR.getShapes(data, data.appState.currentPageId)
    .sort((a, b) => a.childIndex - b.childIndex)
    .map((shape) => shape.childIndex.toFixed(2))
    .join(',')
}

<<<<<<< HEAD
  beforeEach(() => {
=======
describe('Move command', () => {
  it('does, undoes and redoes command', () => {
>>>>>>> 3f8e84fc
    tlstate.loadDocument(doc)
  })

  describe('when no shape is selected', () => {
    it('does nothing', () => {
      const initialState = tlstate.state
      tlstate.moveToBack()

      const currentState = tlstate.state

      expect(currentState).toEqual(initialState)
    })
  })

  it('does, undoes and redoes command', () => {
    tlstate.select('b')
    tlstate.moveToBack()
    expect(getSortedShapeIds(tlstate.state)).toBe('bacd')
    tlstate.undo()
    expect(getSortedShapeIds(tlstate.state)).toBe('abcd')
    tlstate.redo()
    expect(getSortedShapeIds(tlstate.state)).toBe('bacd')
  })

  describe('to back', () => {
    it('moves a shape to back', () => {
      tlstate.select('b')
      tlstate.moveToBack()
      expect(getSortedShapeIds(tlstate.state)).toBe('bacd')
      expect(getSortedIndices(tlstate.state)).toBe('0.50,1.00,3.00,4.00')
    })

    it('moves two adjacent siblings to back', () => {
      tlstate.select('b', 'c')
      tlstate.moveToBack()
      expect(getSortedShapeIds(tlstate.state)).toBe('bcad')
      expect(getSortedIndices(tlstate.state)).toBe('0.33,0.67,1.00,4.00')
    })

    it('moves two non-adjacent siblings to back', () => {
      tlstate.select('b', 'd')
      tlstate.moveToBack()
      expect(getSortedShapeIds(tlstate.state)).toBe('bdac')
      expect(getSortedIndices(tlstate.state)).toBe('0.33,0.67,1.00,3.00')
    })
  })

  describe('backward', () => {
    it('moves a shape backward', () => {
      tlstate.select('c')
      tlstate.moveBackward()
      expect(getSortedShapeIds(tlstate.state)).toBe('acbd')
      expect(getSortedIndices(tlstate.state)).toBe('1.00,1.50,2.00,4.00')
    })

    it('moves a shape at first index backward', () => {
      tlstate.select('a')
      tlstate.moveBackward()
      expect(getSortedShapeIds(tlstate.state)).toBe('abcd')
      expect(getSortedIndices(tlstate.state)).toBe('1.00,2.00,3.00,4.00')
    })

    it('moves two adjacent siblings backward', () => {
      tlstate.select('c', 'd')
      tlstate.moveBackward()
      expect(getSortedShapeIds(tlstate.state)).toBe('acdb')
      expect(getSortedIndices(tlstate.state)).toBe('1.00,1.50,1.67,2.00')
    })

    it('moves two non-adjacent siblings backward', () => {
      tlstate.select('b', 'd')
      tlstate.moveBackward()
      expect(getSortedShapeIds(tlstate.state)).toBe('badc')
      expect(getSortedIndices(tlstate.state)).toBe('0.50,1.00,2.50,3.00')
    })

    it('moves two adjacent siblings backward at zero index', () => {
      tlstate.select('a', 'b')
      tlstate.moveBackward()
      expect(getSortedShapeIds(tlstate.state)).toBe('abcd')
      expect(getSortedIndices(tlstate.state)).toBe('1.00,2.00,3.00,4.00')
    })
  })

  describe('forward', () => {
    it('moves a shape forward', () => {
      tlstate.select('c')
      tlstate.moveForward()
      expect(getSortedShapeIds(tlstate.state)).toBe('abdc')
      expect(getSortedIndices(tlstate.state)).toBe('1.00,2.00,4.00,5.00')
    })

    it('moves a shape forward at the top index', () => {
      tlstate.select('b')
      tlstate.moveForward()
      tlstate.moveForward()
      tlstate.moveForward()
      expect(getSortedShapeIds(tlstate.state)).toBe('acdb')
      expect(getSortedIndices(tlstate.state)).toBe('1.00,3.00,4.00,5.00')
    })

    it('moves two adjacent siblings forward', () => {
      tlstate.select('a', 'b')
      tlstate.moveForward()
      expect(getSortedShapeIds(tlstate.state)).toBe('cabd')
      expect(getSortedIndices(tlstate.state)).toBe('3.00,3.33,3.50,4.00')
    })

    it('moves two non-adjacent siblings forward', () => {
      tlstate.select('a', 'c')
      tlstate.moveForward()
      expect(getSortedShapeIds(tlstate.state)).toBe('badc')
      expect(getSortedIndices(tlstate.state)).toBe('2.00,2.50,4.00,5.00')
    })

    it('moves two adjacent siblings forward at top index', () => {
      tlstate.select('c', 'd')
      tlstate.moveForward()
      expect(getSortedShapeIds(tlstate.state)).toBe('abcd')
      expect(getSortedIndices(tlstate.state)).toBe('1.00,2.00,3.00,4.00')
    })
  })

  describe('to front', () => {
    it('moves a shape to front', () => {
      tlstate.select('b')
      tlstate.moveToFront()
      expect(getSortedShapeIds(tlstate.state)).toBe('acdb')
      expect(getSortedIndices(tlstate.state)).toBe('1.00,3.00,4.00,5.00')
    })

    it('moves two adjacent siblings to front', () => {
      tlstate.select('a', 'b')
      tlstate.moveToFront()
      expect(getSortedShapeIds(tlstate.state)).toBe('cdab')
      expect(getSortedIndices(tlstate.state)).toBe('3.00,4.00,5.00,6.00')
    })

    it('moves two non-adjacent siblings to front', () => {
      tlstate.select('a', 'c')
      tlstate.moveToFront()
      expect(getSortedShapeIds(tlstate.state)).toBe('bdac')
      expect(getSortedIndices(tlstate.state)).toBe('2.00,4.00,5.00,6.00')
    })

    it('moves siblings already at front to front', () => {
      tlstate.select('c', 'd')
      tlstate.moveToFront()
      expect(getSortedShapeIds(tlstate.state)).toBe('abcd')
      expect(getSortedIndices(tlstate.state)).toBe('1.00,2.00,3.00,4.00')
    })
  })
})<|MERGE_RESOLUTION|>--- conflicted
+++ resolved
@@ -41,12 +41,8 @@
     .join(',')
 }
 
-<<<<<<< HEAD
+describe('Move command', () => {
   beforeEach(() => {
-=======
-describe('Move command', () => {
-  it('does, undoes and redoes command', () => {
->>>>>>> 3f8e84fc
     tlstate.loadDocument(doc)
   })
 
